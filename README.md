## Log Analyzer

<<<<<<< HEAD
![Log Analyzer](logAnalyzer_Landing.png)

=======
>>>>>>> 1d780d7c
A Python-based log analysis tool that scans system log files for failed login attempts, log frequencies, and other key insights. This tool provides both textual and graphical output options and can export results in JSON or plain text formats.

## 📌 Synopsis

The **Log Analyzer** is designed to help system administrators and security professionals parse log files efficiently. It identifies failed login attempts, frequent log events, and malformed log lines while presenting findings in an easy-to-read format.

## ✨ Features

- **Failed Login Attempt Analysis**: Detects unauthorized access attempts from system logs.
- **Log Entry Frequency Counter**: Provides insights into the most common log events.
- **Graphical and Text Output**: Displays results in an ASCII-based graph or plain text.
- **Malformed Line Detection**: Identifies and counts improperly formatted log entries.
- **Export Options**: Save reports in JSON or plain text formats.
- **Interactive CLI**: User-friendly command-line interface with prompts and error handling.

## 🔥 Why It's Useful

- Enhances security by identifying potential brute-force attacks.
- Helps troubleshoot system issues by analyzing log frequency.
- Saves time by automating log parsing and formatting.
- Provides a structured report for auditing and security analysis.

## 🛠 Requirements

Ensure you have the following installed:

- Python 3.6+
- Required libraries (install via `pip`):

```sh
pip install pyfiglet colorama
```

## 📂 Project Structure

```plaintext
logAnalyzer/
├── logAnalyzer.py    # Main script
├── README.md         # Documentation
└── sample.log        # Example log file (optional)
```

## How to Use

### 1️⃣ Run the Script

```sh
python logAnalyzer.py
```

### 2️⃣ Enter the Log File Path

The script prompts for a log file:

```sh
Please enter full path to your log file (.log or .txt only): /var/log/auth.log
```

### 3️⃣ Choose Output Format

```sh
Would you like to see results as (1) Graph or (2) Text?
Enter 1 or 2: 2
```

### 4️⃣ Example Output

#### **Text Output:**

```plaintext
-----> Log Entry Frequency
Failed password: 45 occurrences
Accepted password: 12 occurrences
-----> Failed Login Attempts
192.168.1.100: 15 failed attempts
192.168.1.200: 10 failed attempts
-----> Skipped Malformed Lines
Malformed lines encountered: 3
```

#### **Graph Output:**

```plaintext
Failed password       | ******************** 45
Accepted password     | ***** 12
192.168.1.100        | *************** 15
192.168.1.200        | ********** 10
Malformed Lines      | *** 3
```

### 5️⃣ Save Report (Optional)

The tool offers an option to save results:

```sh
Would you like to save the report? (yes/no): yes
Choose format - 'text' or 'json': json
Report saved as: logAnalyzer_Output.json
```

## 🏆 Contributing

Feel free to submit pull requests or suggest improvements!

## 📜 License

This project is licensed under the MIT License.<|MERGE_RESOLUTION|>--- conflicted
+++ resolved
@@ -1,10 +1,7 @@
 ## Log Analyzer
 
-<<<<<<< HEAD
-![Log Analyzer](logAnalyzer_Landing.png)
+![Log Analyzer](logAnalyzer_Main.png)
 
-=======
->>>>>>> 1d780d7c
 A Python-based log analysis tool that scans system log files for failed login attempts, log frequencies, and other key insights. This tool provides both textual and graphical output options and can export results in JSON or plain text formats.
 
 ## 📌 Synopsis
